import argparse
from getpass import getpass
import json
import requests
import threading
import time
import traceback
from typing import (
    Tuple,
    List,
)


import aergo.herapy as herapy
import web3
from web3 import (
    Web3,
)
from web3.middleware import (
    geth_poa_middleware,
)

from ethaergo_bridge_operator.op_utils import (
    load_config_data,
)
from ethaergo_bridge_operator.proposer.exceptions import (
    ValidatorMajorityError,
)
from ethaergo_bridge_operator.proposer.eth.validator_connect import (
    EthValConnect,
)
from ethaergo_bridge_operator.proposer.eth.transact import (
    EthTx,
)
import logging

logger = logging.getLogger(__name__)


class EthProposerClient(threading.Thread):
    """The ethereum bridge proposer periodically (every t_anchor) broadcasts
    the finalized Aergo trie state root (after lib)
    onto the ethereum bridge contract after validation by the Validators.
    It first checks the last merged height and waits until
    now > lib + t_anchor is reached, then merges the current finalised
    block (lib). If bridge_anchoring is True(default), then the proposer will
    create a Merkle proof of the bridge storage root to anchor both roots in
    the same transaction. Start again after waiting t_anchor.
    EthProposerClient anchors an Aergo state root onto Ethereum.

    Note on config_data:
        - config_data is used to store current validators and their ip when the
          proposer starts. (change validators after the proposer has started)
        - After starting, when users change the config.json, the proposer will
          attempt to gather signatures to reflect the changes.
        - t_anchor value is always taken from the bridge contract
        - validators are taken from the config_data because ip information is
          not stored on chain
        - when a validator set update succeeds, self.config_data is updated
        - if another proposer updates to a new set of validators and the
          proposer doesnt know about it, proposer must be restarted with the
          new current validator set to create new connections to them.

    """

    def __init__(
        self,
        config_file_path: str,
        aergo_net: str,
        eth_net: str,
        privkey_name: str = None,
        privkey_pwd: str = None,
        anchoring_on: bool = False,
        auto_update: bool = False,
        oracle_update: bool = False,
        root_path: str = './',
        eth_gas_price: int = None,
        bridge_anchoring: bool = True,
        eco: bool = False,
    ) -> None:
        threading.Thread.__init__(self, name="EthProposerClient")
        if eth_gas_price is None:
            eth_gas_price = 10
        self.config_file_path = config_file_path
        config_data = load_config_data(config_file_path)
        self.eth_net = eth_net
        self.aergo_net = aergo_net
        self.anchoring_on = anchoring_on
        self.auto_update = auto_update
        self.oracle_update = oracle_update
        self.bridge_anchoring = bridge_anchoring
        self.eco = eco

        logger.info("\"Connect Aergo and Ethereum providers\"")
        self.hera = herapy.Aergo()
        self.hera.connect(config_data['networks'][aergo_net]['ip'])

        # Web3 instance for reading blockchains state, shared with
        # EthValConnect.
        ip = config_data['networks'][eth_net]['ip']
        self.web3 = Web3(Web3.HTTPProvider(ip))
        eth_poa = config_data['networks'][eth_net]['isPOA']
        if eth_poa:
            self.web3.middleware_onion.inject(geth_poa_middleware, layer=0)
        assert self.web3.isConnected()

        # bridge contract
        bridge_abi_path = (config_data['networks'][eth_net]['bridges']
                           [aergo_net]['bridge_abi'])
        with open(root_path + bridge_abi_path, "r") as f:
            bridge_abi = f.read()
        eth_bridge_address = (config_data['networks'][eth_net]
                              ['bridges'][aergo_net]['addr'])
        self.eth_bridge = self.web3.eth.contract(
            address=eth_bridge_address,
            abi=bridge_abi
        )
        # oracle contract
        oracle_abi_path = (config_data['networks'][eth_net]['bridges']
                           [aergo_net]['oracle_abi'])
        with open(root_path + oracle_abi_path, "r") as f:
            oracle_abi = f.read()
        eth_oracle_address = (config_data['networks'][eth_net]
                              ['bridges'][aergo_net]['oracle'])
        self.eth_oracle = self.web3.eth.contract(
            address=eth_oracle_address,
            abi=oracle_abi
        )
        self.aergo_bridge = (config_data['networks'][aergo_net]['bridges']
                             [eth_net]['addr'])

        # get the current t_anchor and t_final for anchoring on etherem
        self.t_anchor = self.eth_bridge.functions._tAnchor().call()
        self.t_final = self.eth_bridge.functions._tFinal().call()
        logger.info(
            "\"%s (t_final=%s ) -> %s : t_anchor=%s\"", aergo_net,
            self.t_final, eth_net, self.t_anchor
        )
        if not anchoring_on and not auto_update:
            # if anchoring and auto update are off, use proposer as monitoring
            # system
            return

        if privkey_name is None:
            privkey_name = 'proposer'
        keystore_path = config_data["wallet-eth"][privkey_name]['keystore']
        with open(root_path + keystore_path, "r") as f:
            keystore = f.read()
        if privkey_pwd is None:
            while True:
                try:
                    privkey_pwd = getpass("Decrypt Ethereum keystore '{}'\n"
                                          "Password: ".format(privkey_name))
                    self.eth_tx = EthTx(
                        self.web3, keystore, privkey_pwd,
                        eth_oracle_address, oracle_abi, eth_gas_price,
                        self.t_anchor
                    )
                    break
                except ValueError:
                    logger.info("\"Wrong password, try again\"")
        else:
            self.eth_tx = EthTx(
                self.web3, keystore, privkey_pwd, eth_oracle_address,
                oracle_abi, eth_gas_price, self.t_anchor
            )

        logger.info("\"Connect to EthValidators\"")
        self.val_connect = EthValConnect(
            config_data, self.web3, eth_oracle_address,
            oracle_abi
        )

    def wait_next_anchor(
        self,
        merged_height: int,
    ) -> int:
        """ Wait until t_anchor has passed after merged height.
        Return the next finalized block after t_anchor to be the next anchor
        """
        lib = self.hera.get_status().consensus_info.status['LibNo']
        wait = (merged_height + self.t_anchor) - lib + 1
        while wait > 0:
            logger.info("\"\u23F0 waiting new anchor time : %ss ...\"", wait)
            self.monitor_settings_and_sleep(wait)
            # Wait lib > last merged block height + t_anchor
            lib = self.hera.get_status().consensus_info.status['LibNo']
            wait = (merged_height + self.t_anchor) - lib + 1
        return lib

    def run(
        self,
    ) -> None:
        """ Gathers signatures from validators, verifies them, and if 2/3 majority
        is acquired, set the new anchored root in eth_bridge.
        """
        logger.info("\"Run Eth proposer\"")
        while True:  # anchor a new root
            try:
                # Get last merge information
                merged_height_from = \
                    self.eth_oracle.functions._anchorHeight().call()
                merged_root_from = \
                    self.eth_oracle.functions._anchorRoot().call()
                nonce_to = self.eth_oracle.functions._nonce().call()
                self.t_anchor = self.eth_oracle.functions._tAnchor().call()

                logger.info(
                    "\"Current Aergo -> Eth \u2693 anchor: "
                    "height: %s, root: 0x%s, nonce: %s\"",
                    merged_height_from, merged_root_from.hex(), nonce_to
                )

                # Wait for the next anchor time
                next_anchor_height = self.wait_next_anchor(merged_height_from)

                if self.eco:
                    # only anchor if a lock / burn event happened on ethereum
<<<<<<< HEAD
                    if self.skip_anchor(merged_height_from,
                                        next_anchor_height):
=======
                    if self.skip_anchor(
                            merged_height_from, next_anchor_height):
>>>>>>> 9375f6cf
                        logger.info(
                            "\"Anchor skipped (no lock/burn/freeze events "
                            "occured), wait until next anchor time: %ss...\"",
                            self.t_anchor
                        )
                        self.monitor_settings_and_sleep(self.t_anchor)
                        continue

                # Get root of next anchor to broadcast
                block = self.hera.get_block_headers(
                    block_height=next_anchor_height, list_size=1)
                root = block[0].blocks_root_hash
                if len(root) == 0:
                    logger.info("\"waiting deployment finalization...\"")
                    time.sleep(5)
                    continue

                if not self.anchoring_on and not self.auto_update:
                    # monitoring
                    logger.info(
                        "\"Anchoring height reached waiting for anchor...\""
                    )
                    time.sleep(30)
                    continue

                if self.anchoring_on:
                    logger.info(
                        "\"\U0001f58b Gathering validator signatures for: "
                        "root: 0x%s, height: %s'\"", root.hex(),
                        next_anchor_height
                    )

                    try:
                        nonce_to = self.eth_oracle.functions._nonce().call()
                        sigs, validator_indexes = \
                            self.val_connect.get_anchor_signatures(
                                root, next_anchor_height, nonce_to)
                    except ValidatorMajorityError:
                        logger.warning(
                            "\"Failed to gather 2/3 validators signatures, "
                            "\u23F0 waiting for next anchor...\""
                        )
                        self.monitor_settings_and_sleep(self.t_anchor)
                        continue

                    # don't broadcast if somebody else already did
                    merged_height = \
                        self.eth_oracle.functions._anchorHeight().call()
                    if merged_height + self.t_anchor >= next_anchor_height:
                        logger.warning(
                            "\"Not yet anchor time, maybe another proposer "
                            "already anchored\""
                        )
                        self.monitor_settings_and_sleep(
                            merged_height + self.t_anchor - next_anchor_height)
                        continue

                    if self.bridge_anchoring:
                        # broadcast the general state root and relay the bridge
                        # root with a merkle proof
                        bridge_state_proto, merkle_proof, bitmap, \
                            leaf_height = self.buildBridgeAnchorArgs(root)
                        self.eth_tx.new_state_and_bridge_anchor(
                            root, next_anchor_height, validator_indexes, sigs,
                            bridge_state_proto, merkle_proof, bitmap,
                            leaf_height
                        )
                    else:
                        # only broadcast the general state root
                        self.eth_tx.new_state_anchor(
                            root, next_anchor_height, validator_indexes, sigs)
                    # lower gas price by 10% after every successful anchor
                    # until min_gas_price is reached
                    self.eth_tx.change_gas_price(0.9)

                self.monitor_settings_and_sleep(self.t_anchor)

            except requests.exceptions.ConnectionError:
                logger.warning(
                    "%s",
                    {"Web3 ConnectionError":
                        json.dumps(traceback.format_exc())}
                )
                time.sleep(self.t_anchor / 10)
            except herapy.errors.exception.CommunicationException:
                logger.warning(
                    "%s",
                    {"Hera CommunicationException":
                        json.dumps(traceback.format_exc())}
                )
                time.sleep(self.t_anchor / 10)
            except web3.exceptions.TimeExhausted:
                logger.warning(
                    "%s",
                    {"Web3 receipt TimeExhausted":
                        json.dumps(traceback.format_exc())}
                )
                time.sleep(self.t_anchor)
            except ValueError as e:
                if str(e) == "{'code': -32000, 'message': 'replacement transaction underpriced'}":
                    logger.warning(
                        "%s",
                        {"Eth tx underpriced":
                            json.dumps(traceback.format_exc())}
                    )
                    self.eth_tx.change_gas_price(1.4)
                else:
                    logger.warning(
                        "%s",
<<<<<<< HEAD
                        {"UNKNOWN ValueError":
                         json.dumps(traceback.format_exc())}
=======
                        {"UNKNOWN ValueError": json.dumps(
                            traceback.format_exc())}
>>>>>>> 9375f6cf
                    )
                # skip to the next anchor if tx not mined
                # users will also wait for lower gas fees to transfer assets
                time.sleep(self.t_anchor)
            except TypeError:
                # This TypeError can be raised when the aergo node is
                # restarting and lib is None
                logger.warning(
                    "%s",
                    {"LIB == None?": json.dumps(traceback.format_exc())}
                )
                time.sleep(self.t_anchor / 10)
            except:
                logger.warning(
                    "%s",
                    {"UNKNOWN ERROR": json.dumps(traceback.format_exc())}
                )
                time.sleep(self.t_anchor / 10)

    def skip_anchor(self, last_anchor, next_anchor):
        if next_anchor - last_anchor > 10000:
            # prevent aergo's too large block range error when anchor on eth
            # didn't happen for over 10.000 blocks (max block range of
            # get_events is 10.000) -> happens on 1st wait_next_anchor()
            last_anchor = next_anchor - 10000
        lock_events = self.hera.get_events(
            self.aergo_bridge, "lock", start_block_no=last_anchor,
            end_block_no=next_anchor
        )
        if len(lock_events) > 0:
            return False

        burn_events = self.hera.get_events(
            self.aergo_bridge, "burn", start_block_no=last_anchor,
            end_block_no=next_anchor
        )
        if len(burn_events) > 0:
            return False

        freeze_events = self.hera.get_events(
            self.aergo_bridge, "freeze", start_block_no=last_anchor,
            end_block_no=next_anchor
        )
        if len(freeze_events) > 0:
            return False
        return True

    def monitor_settings_and_sleep(self, sleeping_time):
        """While sleeping, periodicaly check changes to the config
        file and update settings if necessary. If another
        proposer updated settings it doesnt matter, validators will
        just not give signatures.

        """
        if self.auto_update:
            start = time.time()
            self.monitor_settings()
            while time.time()-start < sleeping_time-10:
                # check the config file every 10 seconds
                time.sleep(10)
                self.monitor_settings()
            remaining = sleeping_time - (time.time() - start)
            if remaining > 0:
                time.sleep(remaining)
        else:
            time.sleep(sleeping_time)

    def monitor_settings(self):
        """Check if a modification of bridge settings is requested by seeing
        if the config file has been changed and try to update the bridge
        contract (gather 2/3 validators signatures).

        """
        config_data = load_config_data(self.config_file_path)
        t_anchor = self.eth_oracle.functions._tAnchor().call()
        config_t_anchor = (config_data['networks'][self.eth_net]['bridges']
                           [self.aergo_net]['t_anchor'])
        if t_anchor != config_t_anchor:
            logger.info(
                '\"Anchoring periode update requested: %s\"', config_t_anchor)
            self.update_t_anchor(config_t_anchor)
        t_final = self.eth_oracle.functions._tFinal().call()
        config_t_final = (config_data['networks'][self.eth_net]['bridges']
                          [self.aergo_net]['t_final'])
        if t_final != config_t_final:
            logger.info('\"Finality update requested: %s\"', config_t_final)
            self.update_t_final(config_t_final)
        if self.oracle_update:
            validators = self.eth_oracle.functions.getValidators().call()
            config_validators = \
                [val['eth-addr'] for val in config_data['validators']]
            if validators != config_validators:
                logger.info(
                    '\"Validator set update requested: %s\"',
                    config_validators
                )
                if self.update_validators(config_validators):
                    self.val_connect.use_new_validators(config_data)
            oracle = self.eth_bridge.functions._oracle().call()
            config_oracle = (config_data['networks'][self.eth_net]['bridges']
                             [self.aergo_net]['oracle'])
            if oracle != config_oracle:
                logger.info('\"Oracle change requested: %s\"', config_oracle)
                self.update_oracle(config_oracle)

    def update_validators(self, new_validators):
        """Try to update the validator set with the one in the config file."""
        try:
            sigs, validator_indexes = \
                self.val_connect.get_new_validators_signatures(new_validators)
        except ValidatorMajorityError:
            logger.warning("\"Failed to gather 2/3 validators signatures\"")
            return False
        # broadcast transaction
        return self.eth_tx.set_validators(
            new_validators, validator_indexes, sigs)

    def update_t_anchor(self, t_anchor):
        """Try to update the anchoring periode registered in the bridge
        contract.

        """
        try:
            sigs, validator_indexes = self.val_connect.get_tempo_signatures(
                t_anchor, "GetAergoTAnchorSignature", "A")
        except ValidatorMajorityError:
            logger.warning("\"Failed to gather 2/3 validators signatures\"")
            return
        # broadcast transaction
        self.eth_tx.set_t_anchor(t_anchor, validator_indexes, sigs)

    def update_t_final(self, t_final):
        """Try to update the anchoring periode registered in the bridge
        contract.

        """
        try:
            sigs, validator_indexes = self.val_connect.get_tempo_signatures(
                t_final, "GetAergoTFinalSignature", "F")
        except ValidatorMajorityError:
            logger.warning("\"Failed to gather 2/3 validators signatures\"")
            return
        # broadcast transaction
        self.eth_tx.set_t_final(t_final, validator_indexes, sigs)

    def update_oracle(self, oracle):
        """Try to update the oracle registered in the bridge
        contract.

        """
        try:
            sigs, validator_indexes = \
                self.val_connect.get_new_oracle_signatures(oracle)
        except ValidatorMajorityError:
            logger.warning("\"Failed to gather 2/3 validators signatures\"")
            return
        # broadcast transaction
        self.eth_tx.set_oracle(oracle, validator_indexes, sigs)

    def buildBridgeAnchorArgs(
        self,
        root: bytes
    ) -> Tuple[bytes, List[bytes], bytes, int]:
        """Build arguments to derive bridge storage root from the anchored
        state root with a merkle proof
        """
        state = self.hera.get_account(
            address=self.aergo_bridge, proof=True, root=root, compressed=True)
        ap = state.state_proof.auditPath
        bitmap = state.state_proof.bitmap
        leaf_height = state.state_proof.height
        proto = state.state_proof.state.SerializeToString()
        return proto, ap, bitmap, leaf_height


if __name__ == '__main__':
    parser = argparse.ArgumentParser(
        description='Start a proposer on Ethereum and Aergo.')
    # Add arguments
    parser.add_argument(
        '-c', '--config_file_path', type=str, help='Path to config.json',
        required=True
    )
    parser.add_argument(
        '-a', '--aergo', type=str, help='Name of Aergo network in config file',
        required=True
    )
    parser.add_argument(
        '-e', '--eth', type=str, required=True,
        help='Name of Ethereum network in config file'
    )
    parser.add_argument(
        '--eth_block_time', type=int, help='Average Ethereum block time',
        required=True
    )
    parser.add_argument(
        '--privkey_name', type=str, help='Name of account in config file '
        'to sign anchors', required=False
    )
    parser.add_argument(
        '--anchoring_on', dest='anchoring_on', action='store_true',
        help='Enable anchoring (can be diseabled when wanting to only update '
             'settings)'
    )
    parser.add_argument(
        '--auto_update', dest='auto_update', action='store_true',
        help='Update bridge contract when settings change in config file'
    )
    parser.add_argument(
        '--oracle_update', dest='oracle_update', action='store_true',
        help='Update bridge contract when validators or oracle addr '
             'change in config file'
    )
    parser.add_argument(
        '--eth_gas_price', type=int,
        help='Gas price (gWei) to use in transactions', required=False
    )
    parser.add_argument(
        '--eco', dest='eco', action='store_true',
        help="In eco mode, anchoring will be skipped when lock/burn/freeze "
        "events don't happen in the bridge contract"
    )

    args = parser.parse_args()

    proposer = EthProposerClient(
        args.config_file_path, args.aergo, args.eth,
        privkey_name=args.privkey_name,
        anchoring_on=args.anchoring_on,
        auto_update=args.auto_update,
        oracle_update=args.oracle_update,
        eth_gas_price=args.eth_gas_price,
        eco=args.eco,
    )
    proposer.run()<|MERGE_RESOLUTION|>--- conflicted
+++ resolved
@@ -216,13 +216,8 @@
 
                 if self.eco:
                     # only anchor if a lock / burn event happened on ethereum
-<<<<<<< HEAD
-                    if self.skip_anchor(merged_height_from,
-                                        next_anchor_height):
-=======
                     if self.skip_anchor(
                             merged_height_from, next_anchor_height):
->>>>>>> 9375f6cf
                         logger.info(
                             "\"Anchor skipped (no lock/burn/freeze events "
                             "occured), wait until next anchor time: %ss...\"",
@@ -332,13 +327,8 @@
                 else:
                     logger.warning(
                         "%s",
-<<<<<<< HEAD
                         {"UNKNOWN ValueError":
                          json.dumps(traceback.format_exc())}
-=======
-                        {"UNKNOWN ValueError": json.dumps(
-                            traceback.format_exc())}
->>>>>>> 9375f6cf
                     )
                 # skip to the next anchor if tx not mined
                 # users will also wait for lower gas fees to transfer assets
