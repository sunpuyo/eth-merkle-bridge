import argparse
from getpass import getpass
import json
import requests
import time
import threading
import traceback
from typing import (
    Tuple,
    List,
)

import aergo.herapy as herapy
from aergo.herapy.errors.general_exception import (
    GeneralException as HeraException,
)

from ethaergo_bridge_operator.op_utils import (
    query_aergo_tempo,
    query_aergo_validators,
    query_unfreeze_fee,
    load_config_data,
    query_aergo_oracle,
)
from ethaergo_bridge_operator.proposer.exceptions import (
    ValidatorMajorityError,
)
from web3 import (
    Web3,
)
from web3.middleware import (
    geth_poa_middleware,
)
from ethaergo_bridge_operator.proposer.aergo.validator_connect import (
    AergoValConnect,
)
from ethaergo_bridge_operator.proposer.aergo.transact import (
    AergoTx,
)
import logging

logger = logging.getLogger(__name__)


class AergoProposerClient(threading.Thread):
    """The aergo bridge proposer periodically (every t_anchor) broadcasts
    the finalized trie state root (after lib)
    onto the aergo bridge contract after validation by the Validator servers.
    It first checks the last merged height and waits until
    now > lib + t_anchor is reached, then merges the current finalised
    block (lib). If bridge_anchoring is True(default), then the proposer will
    create a Merkle proof of the bridge storage root to anchor both roots in
    the same transaction. Start again after waiting t_anchor.

    Note on config_data:
        - config_data is used to store current validators and their ip when the
          proposer starts. (change validators after the proposer has started)
        - After starting, when users change the config.json, the proposer will
          attempt to gather signatures to reflect the changes.
        - t_anchor value is always taken from the bridge contract
        - validators are taken from the config_data because ip information is
          not stored on chain
        - when a validator set update succeeds, self.config_data is updated
        - if another proposer updates to a new set of validators and the
          proposer doesnt know about it, proposer must be restarted with the
          new current validator set to create new connections to them.

    """

    def __init__(
        self,
        config_file_path: str,
        aergo_net: str,
        eth_net: str,
        eth_block_time: int,
        privkey_name: str = None,
        privkey_pwd: str = None,
        anchoring_on: bool = False,
        auto_update: bool = False,
        oracle_update: bool = False,
        aergo_gas_price: int = None,
        bridge_anchoring: bool = True,
        root_path: str = './',
        eco: bool = False
    ) -> None:
        threading.Thread.__init__(self, name="AergoProposerClient")
        if aergo_gas_price is None:
            aergo_gas_price = 0
        self.aergo_gas_price = aergo_gas_price
        self.config_file_path = config_file_path
        config_data = load_config_data(self.config_file_path)
        self.eth_block_time = eth_block_time
        self.eth_net = eth_net
        self.aergo_net = aergo_net
        self.anchoring_on = anchoring_on
        self.auto_update = auto_update
        self.oracle_update = oracle_update
        self.bridge_anchoring = bridge_anchoring
        self.eco = eco

        logger.info("\"Connect Aergo and Ethereum providers\"")
        self.hera = herapy.Aergo()
        self.hera.connect(config_data['networks'][aergo_net]['ip'])

        ip = config_data['networks'][eth_net]['ip']
        self.web3 = Web3(Web3.HTTPProvider(ip))
        eth_poa = config_data['networks'][eth_net]['isPOA']
        if eth_poa:
            self.web3.middleware_onion.inject(geth_poa_middleware, layer=0)
        assert self.web3.isConnected()

        eth_bridge_abi_path = (config_data['networks'][eth_net]['bridges']
                               [aergo_net]['bridge_abi'])
        with open(root_path + eth_bridge_abi_path, "r") as f:
            eth_bridge_abi = f.read()
        self.eth_bridge_addr = (config_data['networks'][eth_net]['bridges']
                                [aergo_net]['addr'])
        self.eth_bridge = self.web3.eth.contract(
            address=self.eth_bridge_addr,
            abi=eth_bridge_abi
        )

        self.aergo_bridge = (config_data['networks'][aergo_net]['bridges']
                             [eth_net]['addr'])
        self.aergo_oracle = (config_data['networks'][aergo_net]['bridges']
                             [eth_net]['oracle'])

        # get the current t_anchor and t_final for both sides of bridge
        self.t_anchor, self.t_final = query_aergo_tempo(
            self.hera, self.aergo_bridge
        )
        logger.info(
            "\"%s <- %s (t_final=%s) : t_anchor=%s\"", aergo_net, eth_net,
            self.t_final, self.t_anchor
        )

        if not anchoring_on and not auto_update:
            # if anchoring and auto update are off, use proposer as monitoring
            # system
            return

        if privkey_name is None:
            privkey_name = 'proposer'
        keystore_path = config_data["wallet"][privkey_name]['keystore']
        with open(root_path + keystore_path, "r") as f:
            keystore = f.read()
        if privkey_pwd is None:
            while True:
                try:
                    privkey_pwd = getpass(
                        "Decrypt Aergo keystore: '{}'\nPassword: "
                        .format(privkey_name)
                    )
                    self.aergo_tx = AergoTx(
                        self.hera, keystore, privkey_pwd,
                        self.aergo_oracle, aergo_gas_price, self.t_anchor,
                        eth_block_time
                    )
                    break
                except HeraException:
                    logger.info("\"Wrong password, try again\"")
        else:
            self.aergo_tx = AergoTx(
                self.hera, keystore, privkey_pwd, self.aergo_oracle,
                aergo_gas_price, self.t_anchor, eth_block_time
            )

        logger.info("\"Connect to AergoValidators\"")
        self.val_connect = AergoValConnect(
            config_data, self.hera, self.aergo_oracle)

    def wait_next_anchor(
        self,
        merged_height: int,
    ) -> int:
        """ Wait until t_anchor has passed after merged height.
        Return the next finalized block after t_anchor to be the next anchor
        """
        best_height = self.web3.eth.blockNumber
        lib = best_height - self.t_final
        # wait for merged_height + t_anchor > lib
        wait = (merged_height + self.t_anchor) - lib + 1
        while wait > 0:
            logger.info(
                "\"\u23F0 waiting new anchor time : %ss ...\"",
                wait * self.eth_block_time
            )
            self.monitor_settings_and_sleep(wait * self.eth_block_time)
            # Wait lib > last merged block height + t_anchor
            best_height = self.web3.eth.blockNumber
            lib = best_height - self.t_final
            wait = (merged_height + self.t_anchor) - lib + 1
        return lib

    def run(
        self,
    ) -> None:
        """ Gathers signatures from validators, verifies them, and if 2/3 majority
        is acquired, set the new anchored root in aergo_bridge.
        """
        logger.info("\"Run Aergo proposer\"")
        while True:  # anchor a new root
            try:
                # Get last merge information
                bridge_status = self.hera.query_sc_state(
                    self.aergo_oracle,
                    ["_sv__anchorHeight", "_sv__anchorRoot", "_sv__tAnchor",
                     "_sv__tFinal"]
                )
                height_from, root_from, t_anchor, t_final = \
                    [proof.value for proof in bridge_status.var_proofs]
                merged_height_from = int(height_from)
                self.t_anchor = int(t_anchor)
                self.t_final = int(t_final)
                nonce_to = int(
                    self.hera.query_sc_state(
                        self.aergo_oracle, ["_sv__nonce"]).var_proofs[0].value
                )

                logger.info(
                    "\"Current Eth -> Aergo \u2693 anchor: "
                    "height: %s, root: %s, nonce: %s\"",
                    merged_height_from, root_from.decode('utf-8')[1:-1],
                    nonce_to
                )

                # Wait for the next anchor time
                next_anchor_height = self.wait_next_anchor(merged_height_from)

                if self.eco:
                    # only anchor if a lock / burn event happened on ethereum
<<<<<<< HEAD
                    if self.skip_anchor(merged_height_from,
                                        next_anchor_height):
=======
                    if self.skip_anchor(
                            merged_height_from, next_anchor_height):
>>>>>>> 9375f6cf
                        logger.info(
                            "\"Anchor skipped (no lock/burn events occured), "
                            "wait until next anchor time: %ss...\"",
                            self.t_anchor * self.eth_block_time
                        )
                        self.monitor_settings_and_sleep(
                            self.t_anchor * self.eth_block_time)
                        continue

                # Get root of next anchor to broadcast
                root = \
                    self.web3.eth.getBlock(next_anchor_height).stateRoot.hex()
                if len(root) == 0:
                    logger.info("\"waiting deployment finalization...\"")
                    time.sleep(5)
                    continue

                if not self.anchoring_on and not self.auto_update:
                    # monitoring
                    logger.info(
                        "\"Anchoring height reached waiting for anchor...\""
                    )
                    time.sleep(30)
                    continue

                if self.anchoring_on:
                    logger.info(
                        "\"\U0001f58b Gathering validator signatures for: "
                        "root: %s, height: %s'\"", root, next_anchor_height
                    )

                    nonce_to = int(
                        self.hera.query_sc_state(
                            self.aergo_oracle, ["_sv__nonce"]
                        ).var_proofs[0].value
                    )

                    try:
                        sigs, validator_indexes = \
                            self.val_connect.get_anchor_signatures(
                                root[2:], next_anchor_height, nonce_to)
                    except ValidatorMajorityError:
                        logger.warning(
                            "\"Failed to gather 2/3 validators signatures, "
                            "\u23F0 waiting for next anchor...\""
                        )
                        self.monitor_settings_and_sleep(
                            self.t_anchor * self.eth_block_time)
                        continue

                    # don't broadcast if somebody else already did
                    merged_height = int(
                        self.hera.query_sc_state(
                            self.aergo_bridge, ["_sv__anchorHeight"]
                        ).var_proofs[0].value
                    )
                    if merged_height + self.t_anchor >= next_anchor_height:
                        logger.warning(
                            "\"Not yet anchor time, maybe another proposer "
                            "already anchored\""
                        )
                        wait = \
                            merged_height + self.t_anchor - next_anchor_height
                        self.monitor_settings_and_sleep(
                            wait * self.eth_block_time)
                        continue

                    if self.bridge_anchoring:
                        # broadcast the general state root and relay the bridge
                        # root with a merkle proof
                        bridge_contract_state, merkle_proof = \
                            self.buildBridgeAnchorArgs(next_anchor_height)
                        self.aergo_tx.new_state_and_bridge_anchor(
                            root, next_anchor_height, validator_indexes, sigs,
                            bridge_contract_state, merkle_proof
                        )
                    else:
                        # only broadcast the general state root
                        self.aergo_tx.new_state_anchor(
                            root, next_anchor_height, validator_indexes, sigs)

                self.monitor_settings_and_sleep(
                    self.t_anchor * self.eth_block_time)

            except requests.exceptions.ConnectionError:
                logger.warning(
                    "%s",
                    {"Web3 ConnectionError":
                        json.dumps(traceback.format_exc())}
                )
                time.sleep(self.t_anchor / 10)
            except herapy.errors.exception.CommunicationException:
                logger.warning(
                    "%s",
                    {
                        "Hera CommunicationException":
                            json.dumps(traceback.format_exc())
                    }
                )
                time.sleep(self.t_anchor / 10)
            except:
                logger.warning(
                    "%s",
                    {"UNKNOWN ERROR": json.dumps(traceback.format_exc())}
                )
                time.sleep(self.t_anchor / 10)

    def skip_anchor(self, last_anchor, next_anchor):
        lock_events = self.eth_bridge.events.lockEvent.createFilter(
            fromBlock=last_anchor, toBlock=next_anchor).get_all_entries()
        if len(lock_events) > 0:
            return False

        burn_events = self.eth_bridge.events.burnEvent.createFilter(
            fromBlock=last_anchor, toBlock=next_anchor).get_new_entries()
        if len(burn_events) > 0:
            return False
        return True

    def monitor_settings_and_sleep(self, sleeping_time):
        """While sleeping, periodicaly check changes to the config
        file and update settings if necessary. If another
        proposer updated settings it doesnt matter, validators will
        just not give signatures.

        """
        if self.auto_update:
            start = time.time()
            self.monitor_settings()
            while time.time()-start < sleeping_time-10:
                # check the config file every 10 seconds
                time.sleep(10)
                self.monitor_settings()
            remaining = sleeping_time - (time.time() - start)
            if remaining > 0:
                time.sleep(remaining)
        else:
            time.sleep(sleeping_time)

    def monitor_settings(self):
        """Check if a modification of bridge settings is requested by seeing
        if the config file has been changed and try to update the bridge
        contract (gather 2/3 validators signatures).

        """
        config_data = load_config_data(self.config_file_path)
        t_anchor, t_final = query_aergo_tempo(self.hera, self.aergo_bridge)
        unfreeze_fee = query_unfreeze_fee(self.hera, self.aergo_bridge)
        config_t_anchor = (config_data['networks'][self.aergo_net]['bridges']
                           [self.eth_net]['t_anchor'])
        if t_anchor != config_t_anchor:
            logger.info(
                '\"Anchoring periode update requested: %s\"', config_t_anchor)
            self.update_t_anchor(config_t_anchor)
        config_t_final = (config_data['networks'][self.aergo_net]['bridges']
                          [self.eth_net]['t_final'])
        if t_final != config_t_final:
            logger.info('\"Finality update requested: %s\"', config_t_final)
            self.update_t_final(config_t_final)
        config_unfreeze_fee = (config_data['networks'][self.aergo_net]
                               ['bridges'][self.eth_net]['unfreeze_fee'])
        if unfreeze_fee != config_unfreeze_fee:
            logger.info(
                '\"Unfreeze fee update requested: %s\"', config_unfreeze_fee)
            self.update_unfreeze_fee(config_unfreeze_fee)
        if self.oracle_update:
            validators = query_aergo_validators(self.hera, self.aergo_oracle)
            config_validators = \
                [val['addr'] for val in config_data['validators']]
            if validators != config_validators:
                logger.info(
                    '\"Validator set update requested: %s\"',
                    config_validators
                )
                if self.update_validators(config_validators):
                    self.val_connect.use_new_validators(config_data)
            oracle = query_aergo_oracle(self.hera, self.aergo_bridge)
            config_oracle = (config_data['networks'][self.aergo_net]['bridges']
                             [self.eth_net]['oracle'])
            if oracle != config_oracle:
                logger.info('\"Oracle change requested: %s\"', config_oracle)
                self.update_oracle(config_oracle)

    def update_validators(self, new_validators):
        """Try to update the validator set with the one in the config file."""
        try:
            sigs, validator_indexes = \
                self.val_connect.get_new_validators_signatures(new_validators)
        except ValidatorMajorityError:
            logger.warning("\"Failed to gather 2/3 validators signatures\"")
            return False
        # broadcast transaction
        return self.aergo_tx.set_validators(
            new_validators, validator_indexes, sigs)

    def update_t_anchor(self, t_anchor):
        """Try to update the anchoring periode registered in the bridge
        contract.

        """
        try:
            sigs, validator_indexes = \
                self.val_connect.get_tempo_signatures(
                    t_anchor, "GetEthTAnchorSignature", "A")
        except ValidatorMajorityError:
            logger.warning("\"Failed to gather 2/3 validators signatures\"")
            return
        # broadcast transaction
        self.aergo_tx.set_single_param(
            t_anchor, validator_indexes, sigs, "tAnchorUpdate", "\u231B")

    def update_t_final(self, t_final):
        """Try to update the anchoring periode registered in the bridge
        contract.

        """
        try:
            sigs, validator_indexes = \
                self.val_connect.get_tempo_signatures(
                    t_final, "GetEthTFinalSignature", "F")
        except ValidatorMajorityError:
            logger.warning("\"Failed to gather 2/3 validators signatures\"")
            return
        # broadcast transaction
        self.aergo_tx.set_single_param(
            t_final, validator_indexes, sigs, "tFinalUpdate", "\u231B")

    def update_unfreeze_fee(self, fee):
        """Try to update the anchoring periode registered in the bridge
        contract.

        """
        try:
            sigs, validator_indexes = \
                self.val_connect.get_unfreeze_fee_signatures(fee)
        except ValidatorMajorityError:
            logger.warning("\"Failed to gather 2/3 validators signatures\"")
            return
        # broadcast transaction
        self.aergo_tx.set_single_param(
            {'_bignum': str(fee)}, validator_indexes, sigs,
            "unfreezeFeeUpdate", "\U0001f4a7"
        )

    def update_oracle(self, oracle):
        """Try to update the oracle periode registered in the bridge
        contract.

        """
        try:
            sigs, validator_indexes = \
                self.val_connect.get_new_oracle_signatures(oracle)
        except ValidatorMajorityError:
            logger.warning("\"Failed to gather 2/3 validators signatures\"")
            return
        # broadcast transaction
        self.aergo_tx.set_oracle(oracle, validator_indexes, sigs)

    def buildBridgeAnchorArgs(
        self,
        next_anchor_height
    ) -> Tuple[List[str], List[str]]:
        """Build arguments to derive bridge storage root from the anchored
        state root with a merkle proof
        """
        state = self.web3.eth.getProof(
            self.eth_bridge_addr, [], next_anchor_height)
        bridge_nonce = \
            "0x" if state.nonce == 0 else "0x{:02x}".format(state.nonce)
        bridge_balance = \
            "0x" if state.balance == 0 else "0x{:02x}".format(state.balance)
        bridge_root = state.storageHash.hex()
        bridge_code_hash = state.codeHash.hex()
        bridge_contract_state = \
            [bridge_nonce, bridge_balance, bridge_root, bridge_code_hash]
        merkle_proof = [node.hex() for node in state.accountProof]

        '''
        # test
        import rlp
        from rlp.sedes import (
            Binary,
            big_endian_int,
        )
        from eth_utils import (
            keccak,
        )
        from trie import (
            HexaryTrie,
        )
        def format_proof_nodes(proof):
            trie_proof = []
            for rlp_node in proof:
                trie_proof.append(rlp.decode(bytes(rlp_node)))
            return trie_proof

        trie_root = Binary.fixed_length(32, allow_empty=True)
        hash32 = Binary.fixed_length(32)

        class _Account(rlp.Serializable):
            fields = [
                        ('nonce', big_endian_int),
                        ('balance', big_endian_int),
                        ('storage', trie_root),
                        ('code_hash', hash32)
                    ]
        acc = _Account(
            state.nonce, state.balance, state.storageHash, state.codeHash
        )
        rlp_account = rlp.encode(acc)
        print("0x" + rlp_account.hex())
        print(bridge_contract_state)
        trie_key = keccak(bytes.fromhex(state.address[2:]))
        print("key:", self.eth_bridge_addr)
        root = keccak(state.accountProof[0])
        print("root1:", root.hex())
        print(merkle_proof)
        print(state.accountProof)

        assert rlp_account == HexaryTrie.get_from_proof(
            root, trie_key, format_proof_nodes(state.accountProof)
        ), "Failed to verify account proof {}".format(state.address)
        '''
        return bridge_contract_state, merkle_proof


if __name__ == '__main__':
    parser = argparse.ArgumentParser(
        description='Start a proposer on Ethereum and Aergo.')
    # Add arguments
    parser.add_argument(
        '-c', '--config_file_path', type=str, help='Path to config.json',
        required=True
    )
    parser.add_argument(
        '-a', '--aergo', type=str, help='Name of Aergo network in config file',
        required=True
    )
    parser.add_argument(
        '-e', '--eth', help='Name of Ethereum network in config file',
        type=str, required=True
    )
    parser.add_argument(
        '--eth_block_time', type=int, help='Average Ethereum block time',
        required=True
    )
    parser.add_argument(
        '--privkey_name', type=str, help='Name of account in config file '
        'to sign anchors', required=False
    )
    parser.add_argument(
        '--anchoring_on', dest='anchoring_on', action='store_true',
        help='Enable anchoring (can be diseabled when wanting to only update '
             'settings)'
    )
    parser.add_argument(
        '--auto_update', dest='auto_update', action='store_true',
        help='Update bridge contract when settings change in config file'
    )
    parser.add_argument(
        '--oracle_update', dest='oracle_update', action='store_true',
        help='Update bridge contract when validators or oracle addr '
             'change in config file'
    )
    parser.add_argument(
        '--aergo_gas_price', type=int,
        help='Gas price to use in transactions', required=False
    )
    parser.add_argument(
        '--eco', dest='eco', action='store_true',
        help="In eco mode, anchoring will be skipped when lock/burn "
        "events don't happen in the bridge contract"
    )

    args = parser.parse_args()

    proposer = AergoProposerClient(
        args.config_file_path, args.aergo, args.eth, args.eth_block_time,
        privkey_name=args.privkey_name,
        anchoring_on=args.anchoring_on,
        auto_update=args.auto_update,
        oracle_update=args.oracle_update,
        aergo_gas_price=args.aergo_gas_price,
        eco=args.eco,
    )
    proposer.run()<|MERGE_RESOLUTION|>--- conflicted
+++ resolved
@@ -229,13 +229,8 @@
 
                 if self.eco:
                     # only anchor if a lock / burn event happened on ethereum
-<<<<<<< HEAD
-                    if self.skip_anchor(merged_height_from,
-                                        next_anchor_height):
-=======
                     if self.skip_anchor(
                             merged_height_from, next_anchor_height):
->>>>>>> 9375f6cf
                         logger.info(
                             "\"Anchor skipped (no lock/burn events occured), "
                             "wait until next anchor time: %ss...\"",
